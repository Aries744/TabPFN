--- conflicted
+++ resolved
@@ -146,20 +146,13 @@
             src1 = self.inter_feature_attn(src1, src1, src1)[0] # <- interfeature attention
             
             src1 = self.pre_linear3(self.activation(self.pre_linear2(src1))) # <- linear layers to squeeze everything back up
-<<<<<<< HEAD
             print(f"src1 after pre_linear3 {src1.shape}")
 
             src1 = rearrange(src1, 'w (b h) 1 -> b h w', b = src_.size()[0]) 
             print(f"src1 after next rearrange {src1.shape}")
             src1 = self.pre_norm_(self.pre_dropout(src1)) + src_ # <- residual layer
             
-            src1 = self.pre_linear5(self.activation(self.pre_linear4(src1)))
-            print(f"src1 after pre_linear5 {src1.shape}")
-=======
-            src1 = rearrange(src1, 'w (b h) 1 -> b h w', b = src_.size()[0]) 
-            
             src1 = self.pre_norm_(self.pre_dropout(src1) + src_) # <- residual layer
->>>>>>> deacfccd
             
             src1_ = self.pre_linear5(self.activation(self.pre_linear4(src1)))
             print(src1_.size())
