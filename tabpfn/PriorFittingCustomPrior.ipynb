{
 "cells": [
  {
   "cell_type": "markdown",
   "metadata": {
    "tags": []
   },
   "source": [
    "## Setup"
   ]
  },
  {
   "cell_type": "code",
<<<<<<< HEAD
   "execution_count": 2,
=======
   "execution_count": 18,
>>>>>>> 1ae7965a
   "metadata": {},
   "outputs": [],
   "source": [
    "%load_ext autoreload\n",
    "\n",
    "%autoreload 2"
   ]
  },
  {
   "cell_type": "code",
<<<<<<< HEAD
   "execution_count": 3,
=======
   "execution_count": 19,
>>>>>>> 1ae7965a
   "metadata": {},
   "outputs": [],
   "source": [
    "import random\n",
    "import time\n",
    "import warnings\n",
    "from datetime import datetime\n",
    "\n",
    "import torch\n",
    "\n",
    "import numpy as np\n",
    "\n",
    "import matplotlib.pyplot as plt\n",
    "#from scripts.differentiable_pfn_evaluation import eval_model_range\n",
    "# No string\n",
    "from scripts.model_builder import get_model, get_default_spec, save_model, load_model\n",
    "from scripts.transformer_prediction_interface import transformer_predict, get_params_from_config, load_model_workflow\n",
    "\n",
    "from scripts.model_configs import *\n",
    "\n",
    "from datasets import load_openml_list, open_cc_dids, open_cc_valid_dids\n",
    "from priors.utils import plot_prior, plot_features\n",
    "from priors.utils import uniform_int_sampler_f\n",
    "\n",
    "from scripts.tabular_metrics import calculate_score_per_method, calculate_score\n",
    "# No string\n",
    "#from scripts.tabular_evaluation import evaluate\n",
    "\n",
    "from priors.differentiable_prior import DifferentiableHyperparameterList, draw_random_style, merge_style_with_info\n",
    "from scripts import tabular_metrics\n",
    "from notebook_utils import *"
   ]
  },
  {
   "cell_type": "code",
<<<<<<< HEAD
   "execution_count": 4,
=======
   "execution_count": 20,
>>>>>>> 1ae7965a
   "metadata": {},
   "outputs": [],
   "source": [
    "large_datasets = True\n",
    "max_samples = 10000 if large_datasets else 5000\n",
    "bptt = 10000 if large_datasets else 3000\n",
    "suite='cc'"
   ]
  },
  {
   "cell_type": "code",
<<<<<<< HEAD
   "execution_count": 5,
=======
   "execution_count": 21,
>>>>>>> 1ae7965a
   "metadata": {},
   "outputs": [],
   "source": [
    "device = 'cpu'\n",
    "base_path = '.'\n",
    "max_features = 100"
   ]
  },
  {
   "cell_type": "code",
<<<<<<< HEAD
   "execution_count": 6,
=======
   "execution_count": 22,
>>>>>>> 1ae7965a
   "metadata": {},
   "outputs": [],
   "source": [
    "def print_models(model_string):\n",
    "    print(model_string)\n",
    "\n",
    "    for i in range(80):\n",
    "        for e in range(50):\n",
    "            exists = Path(os.path.join(base_path, f'models_diff/prior_diff_real_checkpoint{model_string}_n_{i}_epoch_{e}.cpkt')).is_file()\n",
    "            if exists:\n",
    "                print(os.path.join(base_path, f'models_diff/prior_diff_real_checkpoint{model_string}_n_{i}_epoch_{e}.cpkt'))\n",
    "        print()"
   ]
  },
  {
   "cell_type": "code",
<<<<<<< HEAD
   "execution_count": 7,
=======
   "execution_count": 23,
>>>>>>> 1ae7965a
   "metadata": {},
   "outputs": [],
   "source": [
    "def train_function(config_sample, i, add_name=''):\n",
    "    start_time = time.time()\n",
    "    N_epochs_to_save = 50\n",
    "    \n",
    "    def save_callback(model, epoch):\n",
    "        if not hasattr(model, 'last_saved_epoch'):\n",
    "            model.last_saved_epoch = 0\n",
    "        if ((time.time() - start_time) / (maximum_runtime * 60 / N_epochs_to_save)) > model.last_saved_epoch:\n",
    "            print('Saving model..')\n",
    "            config_sample['epoch_in_training'] = epoch\n",
    "            save_model(model, base_path, f'models_diff/prior_diff_real_checkpoint{add_name}_n_{i}_epoch_{model.last_saved_epoch}.cpkt',\n",
    "                           config_sample)\n",
    "            model.last_saved_epoch = model.last_saved_epoch + 1 # TODO: Rename to checkpoint\n",
    "    \n",
    "    model = get_model(config_sample\n",
    "                      , device\n",
    "                      , should_train=True\n",
    "                      , verbose=1\n",
    "                      , epoch_callback = save_callback)\n",
    "    \n",
    "    return"
   ]
  },
  {
   "cell_type": "markdown",
   "metadata": {
    "tags": []
   },
   "source": [
    "## Define prior settings"
   ]
  },
  {
   "cell_type": "code",
<<<<<<< HEAD
   "execution_count": 8,
=======
   "execution_count": 24,
>>>>>>> 1ae7965a
   "metadata": {
    "scrolled": true
   },
   "outputs": [],
   "source": [
    "def reload_config(config_type='causal', task_type='multiclass', longer=0):\n",
    "    config = get_prior_config(config_type=config_type)\n",
    "    \n",
    "    config['prior_type'], config['differentiable'], config['flexible'] = 'mlp', True, True\n",
    "    \n",
    "    model_string = ''\n",
    "    \n",
    "    config['epochs'] = 12000\n",
    "    config['recompute_attn'] = False\n",
    "\n",
    "    config['max_num_classes'] = 10\n",
    "    config['num_classes'] = uniform_int_sampler_f(2, config['max_num_classes'])\n",
    "    config['balanced'] = False\n",
    "    model_string = model_string + '_multiclass'\n",
    "    \n",
    "    model_string = model_string + '_'+datetime.now().strftime(\"%m_%d_%Y_%H_%M_%S\")\n",
    "    \n",
    "    return config, model_string"
   ]
  },
  {
   "cell_type": "markdown",
   "metadata": {
    "tags": []
   },
   "source": [
    "## Visualize Prior samples"
   ]
  },
  {
   "cell_type": "code",
<<<<<<< HEAD
   "execution_count": 9,
=======
   "execution_count": 25,
>>>>>>> 1ae7965a
   "metadata": {
    "tags": []
   },
   "outputs": [],
   "source": [
    "config, model_string = reload_config(longer=1)\n",
    "\n",
    "config['bptt_extra_samples'] = None\n",
    "\n",
    "# diff\n",
    "config['output_multiclass_ordered_p'] = 0.\n",
    "del config['differentiable_hyperparameters']['output_multiclass_ordered_p']\n",
    "\n",
    "config['multiclass_type'] = 'rank'\n",
    "del config['differentiable_hyperparameters']['multiclass_type']\n",
    "\n",
    "config['sampling'] = 'normal' # vielleicht schlecht?\n",
    "del config['differentiable_hyperparameters']['sampling']\n",
    "\n",
    "config['pre_sample_causes'] = True\n",
    "# end diff\n",
    "\n",
    "config['multiclass_loss_type'] = 'nono' # 'compatible'\n",
    "config['normalize_to_ranking'] = False # False\n",
    "\n",
    "config['categorical_feature_p'] = .2 # diff: .0\n",
    "\n",
    "# turn this back on in a random search!?\n",
    "config['nan_prob_no_reason'] = .0\n",
    "config['nan_prob_unknown_reason'] = .0 # diff: .0\n",
    "config['set_value_to_nan'] = .1 # diff: 1.\n",
    "\n",
    "config['normalize_with_sqrt'] = False\n",
    "\n",
    "config['new_mlp_per_example'] = True\n",
    "config['prior_mlp_scale_weights_sqrt'] = True\n",
    "config['batch_size_per_gp_sample'] = None\n",
    "\n",
    "config['normalize_ignore_label_too'] = False\n",
    "\n",
    "config['differentiable_hps_as_style'] = False\n",
    "config['max_eval_pos'] = 1000\n",
    "\n",
    "config['random_feature_rotation'] = True\n",
    "config['rotate_normalized_labels'] = True\n",
    "\n",
    "config[\"mix_activations\"] = False # False heisst eig True\n",
    "\n",
    "config['emsize'] = 512 # 512 in the paper\n",
    "config['emsize_f'] = 100\n",
    "config['nhead'] = config['emsize'] // 8 \n",
    "config['bptt'] = 1024+128\n",
    "config['canonical_y_encoder'] = False\n",
    "\n",
    "    \n",
    "config['aggregate_k_gradients'] = 8\n",
    "config['batch_size'] = 1 * config['aggregate_k_gradients']\n",
    "config['num_steps'] = 1024//config['aggregate_k_gradients']\n",
    "config['epochs'] = 400\n",
    "config['total_available_time_in_s'] = None #60*60*22 # 22 hours for some safety...\n",
    "\n",
    "config['train_mixed_precision'] = True\n",
    "config['efficient_eval_masking'] = True\n",
    "\n",
    "config_sample = evaluate_hypers(config)"
   ]
  },
  {
   "cell_type": "code",
<<<<<<< HEAD
   "execution_count": 10,
=======
   "execution_count": 26,
>>>>>>> 1ae7965a
   "metadata": {},
   "outputs": [
    {
     "name": "stdout",
     "output_type": "stream",
     "text": [
      "skipping\n"
     ]
    }
   ],
   "source": [
    "%%script echo skipping\n",
    "\n",
    "config_sample['batch_size'] = 4\n",
    "model = get_model(config_sample, device, should_train=False, verbose=2) # , state_dict=model[2].state_dict()\n",
    "(hp_embedding, data, _), targets, single_eval_pos = next(iter(model[3]))\n",
    "\n",
    "from utils import normalize_data\n",
    "fig = plt.figure(figsize=(8, 8))\n",
    "N = 100\n",
    "plot_features(data[0:N, 0, 0:4], targets[0:N, 0], fig=fig)\n",
    "\n",
    "d = np.concatenate([data[:, 0, :].T, np.expand_dims(targets[:, 0], -1).T])\n",
    "d[np.isnan(d)] = 0\n",
    "c = np.corrcoef(d)\n",
    "plt.matshow(np.abs(c), vmin=0, vmax=1)\n",
    "plt.show()"
   ]
  },
  {
   "cell_type": "markdown",
   "metadata": {
    "tags": []
   },
   "source": [
    "## Training"
   ]
  },
  {
   "cell_type": "code",
<<<<<<< HEAD
   "execution_count": 11,
=======
   "execution_count": 27,
>>>>>>> 1ae7965a
   "metadata": {},
   "outputs": [
    {
     "name": "stdout",
     "output_type": "stream",
     "text": [
      "Using style prior: True\n",
      "Using cpu:0 device\n",
      "Using a Transformer with 14.84 M parameters\n",
<<<<<<< HEAD
      "This is the size of x_src:torch.Size([1152, 1, 100])\n",
      "src1_ into inter-sample attn: torch.Size([1152, 1, 512])\n",
      "src1_ into inter-sample attn: torch.Size([1152, 1, 512])\n"
=======
      "This is the size of x_src:torch.Size([1152, 1, 100])\n"
>>>>>>> 1ae7965a
     ]
    }
   ],
   "source": [
    "model = get_model(config_sample, device, should_train=True, verbose=1)"
   ]
  },
  {
   "cell_type": "code",
   "execution_count": null,
   "metadata": {},
   "outputs": [
    {
     "ename": "TypeError",
     "evalue": "'tuple' object is not callable",
     "output_type": "error",
     "traceback": [
      "\u001b[0;31m---------------------------------------------------------------------------\u001b[0m",
      "\u001b[0;31mTypeError\u001b[0m                                 Traceback (most recent call last)",
      "\u001b[0;32m/var/folders/0q/4mgwbnlj0tj34_6lyhzrbs5c0000gn/T/ipykernel_4835/1906148107.py\u001b[0m in \u001b[0;36m<module>\u001b[0;34m\u001b[0m\n\u001b[1;32m      1\u001b[0m \u001b[0minput\u001b[0m \u001b[0;34m=\u001b[0m \u001b[0;34m(\u001b[0m\u001b[0mtorch\u001b[0m\u001b[0;34m.\u001b[0m\u001b[0mrand\u001b[0m\u001b[0;34m(\u001b[0m\u001b[0;34m[\u001b[0m\u001b[0;36m100\u001b[0m\u001b[0;34m,\u001b[0m \u001b[0;36m10\u001b[0m\u001b[0;34m]\u001b[0m\u001b[0;34m)\u001b[0m\u001b[0;34m,\u001b[0m \u001b[0mtorch\u001b[0m\u001b[0;34m.\u001b[0m\u001b[0mrand\u001b[0m\u001b[0;34m(\u001b[0m\u001b[0;34m[\u001b[0m\u001b[0;36m100\u001b[0m\u001b[0;34m,\u001b[0m \u001b[0;36m1\u001b[0m\u001b[0;34m]\u001b[0m\u001b[0;34m)\u001b[0m\u001b[0;34m)\u001b[0m\u001b[0;34m\u001b[0m\u001b[0;34m\u001b[0m\u001b[0m\n\u001b[1;32m      2\u001b[0m \u001b[0;34m\u001b[0m\u001b[0m\n\u001b[0;32m----> 3\u001b[0;31m \u001b[0mmodel\u001b[0m\u001b[0;34m(\u001b[0m\u001b[0minput\u001b[0m\u001b[0;34m,\u001b[0m \u001b[0msingle_eval_point\u001b[0m \u001b[0;34m=\u001b[0m \u001b[0;36m90\u001b[0m\u001b[0;34m)\u001b[0m\u001b[0;34m\u001b[0m\u001b[0;34m\u001b[0m\u001b[0m\n\u001b[0m",
      "\u001b[0;31mTypeError\u001b[0m: 'tuple' object is not callable"
     ]
    }
   ],
   "source": [
    "input = (torch.rand([100, 10]), torch.rand([100, 1]))\n",
    "\n",
    "model(input, single_eval_point = 90)"
   ]
  },
  {
   "cell_type": "code",
   "execution_count": null,
   "metadata": {},
   "outputs": [],
   "source": []
  }
 ],
 "metadata": {
  "kernelspec": {
   "display_name": "DL_project",
   "language": "python",
   "name": "python3"
  },
  "language_info": {
   "codemirror_mode": {
    "name": "ipython",
    "version": 3
   },
   "file_extension": ".py",
   "mimetype": "text/x-python",
   "name": "python",
   "nbconvert_exporter": "python",
   "pygments_lexer": "ipython3",
   "version": "3.7.3"
  },
  "vscode": {
   "interpreter": {
    "hash": "4e0db07081617c9a6eca3dcd9ae8397d12b2119e3e97abe44125c2c5f990a5fd"
   }
  }
 },
 "nbformat": 4,
 "nbformat_minor": 4
}<|MERGE_RESOLUTION|>--- conflicted
+++ resolved
@@ -11,11 +11,7 @@
   },
   {
    "cell_type": "code",
-<<<<<<< HEAD
-   "execution_count": 2,
-=======
    "execution_count": 18,
->>>>>>> 1ae7965a
    "metadata": {},
    "outputs": [],
    "source": [
@@ -26,11 +22,7 @@
   },
   {
    "cell_type": "code",
-<<<<<<< HEAD
-   "execution_count": 3,
-=======
    "execution_count": 19,
->>>>>>> 1ae7965a
    "metadata": {},
    "outputs": [],
    "source": [
@@ -66,11 +58,7 @@
   },
   {
    "cell_type": "code",
-<<<<<<< HEAD
-   "execution_count": 4,
-=======
    "execution_count": 20,
->>>>>>> 1ae7965a
    "metadata": {},
    "outputs": [],
    "source": [
@@ -82,11 +70,7 @@
   },
   {
    "cell_type": "code",
-<<<<<<< HEAD
-   "execution_count": 5,
-=======
    "execution_count": 21,
->>>>>>> 1ae7965a
    "metadata": {},
    "outputs": [],
    "source": [
@@ -97,11 +81,7 @@
   },
   {
    "cell_type": "code",
-<<<<<<< HEAD
-   "execution_count": 6,
-=======
    "execution_count": 22,
->>>>>>> 1ae7965a
    "metadata": {},
    "outputs": [],
    "source": [
@@ -118,11 +98,7 @@
   },
   {
    "cell_type": "code",
-<<<<<<< HEAD
-   "execution_count": 7,
-=======
    "execution_count": 23,
->>>>>>> 1ae7965a
    "metadata": {},
    "outputs": [],
    "source": [
@@ -160,11 +136,7 @@
   },
   {
    "cell_type": "code",
-<<<<<<< HEAD
-   "execution_count": 8,
-=======
    "execution_count": 24,
->>>>>>> 1ae7965a
    "metadata": {
     "scrolled": true
    },
@@ -201,11 +173,7 @@
   },
   {
    "cell_type": "code",
-<<<<<<< HEAD
-   "execution_count": 9,
-=======
    "execution_count": 25,
->>>>>>> 1ae7965a
    "metadata": {
     "tags": []
    },
@@ -275,11 +243,7 @@
   },
   {
    "cell_type": "code",
-<<<<<<< HEAD
-   "execution_count": 10,
-=======
    "execution_count": 26,
->>>>>>> 1ae7965a
    "metadata": {},
    "outputs": [
     {
@@ -320,11 +284,7 @@
   },
   {
    "cell_type": "code",
-<<<<<<< HEAD
-   "execution_count": 11,
-=======
    "execution_count": 27,
->>>>>>> 1ae7965a
    "metadata": {},
    "outputs": [
     {
@@ -334,13 +294,7 @@
       "Using style prior: True\n",
       "Using cpu:0 device\n",
       "Using a Transformer with 14.84 M parameters\n",
-<<<<<<< HEAD
-      "This is the size of x_src:torch.Size([1152, 1, 100])\n",
-      "src1_ into inter-sample attn: torch.Size([1152, 1, 512])\n",
-      "src1_ into inter-sample attn: torch.Size([1152, 1, 512])\n"
-=======
       "This is the size of x_src:torch.Size([1152, 1, 100])\n"
->>>>>>> 1ae7965a
      ]
     }
    ],
